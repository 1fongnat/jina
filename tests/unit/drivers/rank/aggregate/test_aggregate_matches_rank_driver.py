--- conflicted
+++ resolved
@@ -9,12 +9,6 @@
 
 class MockMaxRanker(Chunk2DocRanker):
     def __init__(self, *args, **kwargs):
-<<<<<<< HEAD
-        super().__init__(query_required_keys=('length', ), match_required_keys=('length', ), *args, **kwargs)
-
-    def score(self, match_idx, query_chunk_meta, match_chunk_meta, *args, **kwargs):
-        return match_idx[self.COL_SCORE].max()
-=======
         super().__init__(
             query_required_keys=('length',),
             match_required_keys=('length',),
@@ -22,11 +16,8 @@
             **kwargs
         )
 
-    def _get_score(
-        self, match_idx, query_chunk_meta, match_chunk_meta, *args, **kwargs
-    ):
-        return self.get_doc_id(match_idx), match_idx[self.COL_SCORE].max()
->>>>>>> 640daf4d
+    def score(self, match_idx, query_chunk_meta, match_chunk_meta, *args, **kwargs):
+        return match_idx[self.COL_SCORE].max()
 
 
 class MockMinRanker(Chunk2DocRanker):
@@ -38,15 +29,8 @@
             **kwargs
         )
 
-<<<<<<< HEAD
     def score(self, match_idx, query_chunk_meta, match_chunk_meta, *args, **kwargs):
-        return 1. / (1. + match_idx[self.COL_SCORE].min())
-=======
-    def _get_score(
-        self, match_idx, query_chunk_meta, match_chunk_meta, *args, **kwargs
-    ):
-        return self.get_doc_id(match_idx), 1.0 / (1.0 + match_idx[self.COL_SCORE].min())
->>>>>>> 640daf4d
+        return 1.0 / (1.0 + match_idx[self.COL_SCORE].min())
 
 
 class SimpleCollectMatchesRankDriver(AggregateMatches2DocRankDriver):
@@ -65,12 +49,6 @@
 
 class MockLengthRanker(Chunk2DocRanker):
     def __init__(self, *args, **kwargs):
-<<<<<<< HEAD
-        super().__init__(query_required_keys=('length', ), match_required_keys=('length', ), *args, **kwargs)
-
-    def score(self, match_idx, query_chunk_meta, match_chunk_meta, *args, **kwargs):
-        return match_chunk_meta[match_idx[0][self.COL_DOC_CHUNK_ID]]['length']
-=======
         super().__init__(
             query_required_keys=('length',),
             match_required_keys=('length',),
@@ -78,14 +56,8 @@
             **kwargs
         )
 
-    def _get_score(
-        self, match_idx, query_chunk_meta, match_chunk_meta, *args, **kwargs
-    ):
-        return (
-            match_idx[0][self.COL_PARENT_ID],
-            match_chunk_meta[match_idx[0][self.COL_DOC_CHUNK_ID]]['length'],
-        )
->>>>>>> 640daf4d
+    def score(self, match_idx, query_chunk_meta, match_chunk_meta, *args, **kwargs):
+        return match_chunk_meta[match_idx[0][self.COL_DOC_CHUNK_ID]]['length']
 
 
 def create_document_to_score_same_depth_level():
