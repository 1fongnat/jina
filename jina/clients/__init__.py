__copyright__ = "Copyright (c) 2020 Jina AI Limited. All rights reserved."
__license__ = "Apache-2.0"

from . import request
from .base import BaseClient, CallbackFnType, InputFnType
from .websockets import WebSocketBaseClient
from .helper import callback_exec
from .request import GeneratorSourceType
from ..enums import RequestType
from ..helper import run_async, deprecated_alias


class Client(BaseClient):
    """A simple Python client for connecting to the gateway.
    It manges the asyncio eventloop internally, so all interfaces are synchronous from the outside.
    """

    @deprecated_alias(buffer='input_fn', callback='on_done', output_fn='on_done')
    def train(self, input_fn: InputFnType = None,
              on_done: CallbackFnType = None,
              on_error: CallbackFnType = None,
              on_always: CallbackFnType = None,
              **kwargs) -> None:
        """

        :param input_fn: the input function that generates the content
        :param on_done: the function to be called when the :class:`Request` object is resolved.
        :param on_error: the function to be called when the :class:`Request` object is rejected.
        :param on_always: the function to be called when the :class:`Request` object is  is either resolved or rejected.
        :param kwargs:
        :return:
        """
        self.mode = RequestType.TRAIN
        return run_async(self._get_results, input_fn, on_done, on_error, on_always, **kwargs)

    @deprecated_alias(buffer='input_fn', callback='on_done', output_fn='on_done')
    def search(self, input_fn: InputFnType = None,
               on_done: CallbackFnType = None,
               on_error: CallbackFnType = None,
               on_always: CallbackFnType = None,
               **kwargs) -> None:
        """

        :param input_fn: the input function that generates the content
        :param on_done: the function to be called when the :class:`Request` object is resolved.
        :param on_error: the function to be called when the :class:`Request` object is rejected.
        :param on_always: the function to be called when the :class:`Request` object is  is either resolved or rejected.
        :param kwargs:
        :return:
        """
        self.mode = RequestType.SEARCH
        return run_async(self._get_results, input_fn, on_done, on_error, on_always, **kwargs)

    @deprecated_alias(buffer='input_fn', callback='on_done', output_fn='on_done')
    def index(self, input_fn: InputFnType = None,
              on_done: CallbackFnType = None,
              on_error: CallbackFnType = None,
              on_always: CallbackFnType = None,
              **kwargs) -> None:
        """

        :param input_fn: the input function that generates the content
        :param on_done: the function to be called when the :class:`Request` object is resolved.
        :param on_error: the function to be called when the :class:`Request` object is rejected.
        :param on_always: the function to be called when the :class:`Request` object is  is either resolved or rejected.
        :param kwargs:
        :return:
        """
        self.mode = RequestType.INDEX
        return run_async(self._get_results, input_fn, on_done, on_error, on_always, **kwargs)

<<<<<<< HEAD

class WebSocketClient(Client, WebSocketBaseClient):
    """
    TODO(Deepankar): Add docstring
    """
=======
    @deprecated_alias(buffer='input_fn', callback='on_done', output_fn='on_done')
    def update(self, input_fn: InputFnType = None,
              on_done: CallbackFnType = None,
              on_error: CallbackFnType = None,
              on_always: CallbackFnType = None,
              **kwargs) -> None:
        """

        :param input_fn: the input function that generates the content
        :param on_done: the function to be called when the :class:`Request` object is resolved.
        :param on_error: the function to be called when the :class:`Request` object is rejected.
        :param on_always: the function to be called when the :class:`Request` object is  is either resolved or rejected.
        :param kwargs:
        :return:
        """
        self.mode = RequestType.UPDATE
        return run_async(self._get_results, input_fn, on_done, on_error, on_always, **kwargs)

    @deprecated_alias(buffer='input_fn', callback='on_done', output_fn='on_done')
    def delete(self, input_fn: InputFnType = None,
              on_done: CallbackFnType = None,
              on_error: CallbackFnType = None,
              on_always: CallbackFnType = None,
              **kwargs) -> None:
        """

        :param input_fn: the input function that generates the content
        :param on_done: the function to be called when the :class:`Request` object is resolved.
        :param on_error: the function to be called when the :class:`Request` object is rejected.
        :param on_always: the function to be called when the :class:`Request` object is  is either resolved or rejected.
        :param kwargs:
        :return:
        """
        self.mode = RequestType.DELETE
        return run_async(self._get_results, input_fn, on_done, on_error, on_always, **kwargs)
>>>>>>> b33105e9
<|MERGE_RESOLUTION|>--- conflicted
+++ resolved
@@ -69,19 +69,12 @@
         self.mode = RequestType.INDEX
         return run_async(self._get_results, input_fn, on_done, on_error, on_always, **kwargs)
 
-<<<<<<< HEAD
-
-class WebSocketClient(Client, WebSocketBaseClient):
-    """
-    TODO(Deepankar): Add docstring
-    """
-=======
     @deprecated_alias(buffer='input_fn', callback='on_done', output_fn='on_done')
     def update(self, input_fn: InputFnType = None,
-              on_done: CallbackFnType = None,
-              on_error: CallbackFnType = None,
-              on_always: CallbackFnType = None,
-              **kwargs) -> None:
+               on_done: CallbackFnType = None,
+               on_error: CallbackFnType = None,
+               on_always: CallbackFnType = None,
+               **kwargs) -> None:
         """
 
         :param input_fn: the input function that generates the content
@@ -96,10 +89,10 @@
 
     @deprecated_alias(buffer='input_fn', callback='on_done', output_fn='on_done')
     def delete(self, input_fn: InputFnType = None,
-              on_done: CallbackFnType = None,
-              on_error: CallbackFnType = None,
-              on_always: CallbackFnType = None,
-              **kwargs) -> None:
+               on_done: CallbackFnType = None,
+               on_error: CallbackFnType = None,
+               on_always: CallbackFnType = None,
+               **kwargs) -> None:
         """
 
         :param input_fn: the input function that generates the content
@@ -111,4 +104,9 @@
         """
         self.mode = RequestType.DELETE
         return run_async(self._get_results, input_fn, on_done, on_error, on_always, **kwargs)
->>>>>>> b33105e9
+
+
+class WebSocketClient(Client, WebSocketBaseClient):
+    """
+    TODO(Deepankar): Add docstring
+    """