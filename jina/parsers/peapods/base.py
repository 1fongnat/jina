"""Base argparser module for Pea and Pod runtime"""
import argparse
import os

from ..helper import add_arg_group, _SHOW_ALL_ARGS
from ...helper import random_identity


def mixin_base_ppr_parser(parser, with_identity: bool = True):
    """Mixing in arguments required by pea/pod/runtime module into the given parser.
    :param parser: the parser instance to which we add arguments
    :param with_identity: if to include identity in the parser
    """

    gp = add_arg_group(parser, title='Essential')
    gp.add_argument(
        '--name',
        type=str,
        help='''
The name of this object.

This will be used in the following places:
- how you refer to this object in Python/YAML/CLI
- visualization
- log message header
- automatics docs UI
- ...

When not given, then the default naming strategy will apply.
                    ''',
    )

    gp.add_argument(
        '--description',
        type=str,
        help='The description of this object. It will be used in automatics docs UI.',
    )

    gp.add_argument(
        '--workspace',
        type=str,
        help='The working directory for any IO operations in this object. '
        'If not set, then derive from its parent `workspace`.',
    )

    from ... import __resources_path__

    gp.add_argument(
        '--log-config',
        type=str,
        default=os.path.join(__resources_path__, 'logging.default.yml'),
        help='The YAML config of the logger used in this object.',
    )

    gp.add_argument(
        '--quiet',
        action='store_true',
        default=False,
        help='If set, then no log will be emitted from this object.',
    )

    gp.add_argument(
        '--quiet-error',
        action='store_true',
        default=False,
        help='If set, then exception stack information will not be added to the log',
    )

    # hidden CLI used for internal only
<<<<<<< HEAD

    gp.add_argument(
        '--identity',
        type=str,
        default=random_identity(),
        help='A UUID string to represent the logger identity of this object'
        if _SHOW_ALL_ARGS
        else argparse.SUPPRESS,
    )

    gp.add_argument(
        '--workspace-id',
        type=str,
        default=random_identity(),
        help='the UUID for identifying the workspace. When not given a random id will be assigned.'
        'Multiple Pea/Pod/Flow will work under the same workspace if they share the same '
        '`workspace-id`.',
    )
=======
    if with_identity:
        gp.add_argument(
            '--identity',
            type=str,
            default=random_identity(),
            help='A UUID string to represent the logger identity of this object'
            if _SHOW_ALL_ARGS
            else argparse.SUPPRESS,
        )
>>>>>>> 53908f84
<|MERGE_RESOLUTION|>--- conflicted
+++ resolved
@@ -67,26 +67,6 @@
     )
 
     # hidden CLI used for internal only
-<<<<<<< HEAD
-
-    gp.add_argument(
-        '--identity',
-        type=str,
-        default=random_identity(),
-        help='A UUID string to represent the logger identity of this object'
-        if _SHOW_ALL_ARGS
-        else argparse.SUPPRESS,
-    )
-
-    gp.add_argument(
-        '--workspace-id',
-        type=str,
-        default=random_identity(),
-        help='the UUID for identifying the workspace. When not given a random id will be assigned.'
-        'Multiple Pea/Pod/Flow will work under the same workspace if they share the same '
-        '`workspace-id`.',
-    )
-=======
     if with_identity:
         gp.add_argument(
             '--identity',
@@ -96,4 +76,12 @@
             if _SHOW_ALL_ARGS
             else argparse.SUPPRESS,
         )
->>>>>>> 53908f84
+
+    gp.add_argument(
+        '--workspace-id',
+        type=str,
+        default=random_identity(),
+        help='the UUID for identifying the workspace. When not given a random id will be assigned.'
+        'Multiple Pea/Pod/Flow will work under the same workspace if they share the same '
+        '`workspace-id`.',
+    )