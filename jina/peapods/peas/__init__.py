import argparse
import multiprocessing
import os
import threading
import time
from typing import Any, Tuple

from .helper import _get_event, ConditionalEvent
from ... import __stop_msg__, __ready_msg__, __default_host__, __docker_host__
from ...enums import PeaRoleType, RuntimeBackendType, SocketType, GatewayProtocolType
from ...excepts import RuntimeFailToStart
from ...helper import typename
from ...logging.logger import JinaLogger

__all__ = ['BasePea']


class BasePea:
    """
    :class:`BasePea` is a thread/process- container of :class:`BaseRuntime`. It leverages :class:`threading.Thread`
    or :class:`multiprocessing.Process` to manage the lifecycle of a :class:`BaseRuntime` object in a robust way.

    A :class:`BasePea` must be equipped with a proper :class:`Runtime` class to work.
    """

    def __init__(self, args: 'argparse.Namespace'):
        super().__init__()  #: required here to call process/thread __init__
        self.worker = {
            RuntimeBackendType.THREAD: threading.Thread,
            RuntimeBackendType.PROCESS: multiprocessing.Process,
        }.get(getattr(args, 'runtime_backend', RuntimeBackendType.THREAD))(
            target=self.run
        )
        self.args = args
        self.daemon = args.daemon  #: required here to set process/thread daemon

        self.name = self.args.name or self.__class__.__name__
        self.is_ready = _get_event(self.worker)
        self.is_shutdown = _get_event(self.worker)
        self.cancel_event = _get_event(self.worker)
        self.ready_or_shutdown = ConditionalEvent(
            getattr(args, 'runtime_backend', RuntimeBackendType.THREAD),
            events_list=[self.is_ready, self.is_shutdown],
        )
        self.logger = JinaLogger(self.name, **vars(self.args))

        if self.args.runtime_backend == RuntimeBackendType.THREAD:
            self.logger.warning(
                f' Using Thread as runtime backend is not recommended for production purposes. It is '
                f'just supposed to be used for easier debugging. Besides the performance considerations, it is'
                f'specially dangerous to mix `Executors` running in different types of `RuntimeBackends`.'
            )

        self._envs = {'JINA_POD_NAME': self.name, 'JINA_LOG_ID': self.args.identity}
        if self.args.quiet:
            self._envs['JINA_LOG_CONFIG'] = 'QUIET'
        if self.args.env:
            self._envs.update(self.args.env)

        # arguments needed to create `runtime` and communicate with it in the `run` in the stack of the new process
        # or thread. Control address from Zmqlet has some randomness and therefore we need to make sure Pea knows
        # control address of runtime
        self.runtime_cls, self._is_remote_controlled = self._get_runtime_cls()
        self._timeout_ctrl = self.args.timeout_ctrl
        self.set_ctrl_adrr()

    def set_ctrl_adrr(self):
        """Sets control address for different runtimes"""
        # This logic must be improved specially when it comes to naming. It is about relative local/remote position
        # between the runtime and the `ZEDRuntime` it may control
        from ..zmq import Zmqlet
<<<<<<< HEAD

        self._zed_runtime_ctrl_address = Zmqlet.get_ctrl_address(
            self.args.host, self.args.port_ctrl, self.args.ctrl_with_ipc
        )[0]
        self._timeout_ctrl = self.args.timeout_ctrl
=======
        from ..runtimes.jinad import JinadRuntime
        from ..runtimes.container import ContainerRuntime

        if self.runtime_cls == ContainerRuntime:
            # Checks if caller (JinaD) has set `docker_kwargs['extra_hosts']` to __docker_host__.
            # If yes, set host_ctrl to __docker_host__, else keep it as __default_host__
            ctrl_host = (
                __docker_host__
                if self.args.docker_kwargs
                and 'extra_hosts' in self.args.docker_kwargs
                and __docker_host__ in self.args.docker_kwargs['extra_hosts']
                else self.args.host
            )
            self._zed_runtime_ctrl_address = Zmqlet.get_ctrl_address(
                ctrl_host, self.args.port_ctrl, self.args.ctrl_with_ipc
            )[0]
        else:
            self._zed_runtime_ctrl_address = Zmqlet.get_ctrl_address(
                self.args.host, self.args.port_ctrl, self.args.ctrl_with_ipc
            )[0]

        self._local_runtime_ctrl_address = (
            Zmqlet.get_ctrl_address(None, None, True)[0]
            if self.runtime_cls == JinadRuntime
            else self._zed_runtime_ctrl_address
        )
>>>>>>> 2fd9cdc0

    def start(self):
        """Start the Pea.
        This method calls :meth:`start` in :class:`threading.Thread` or :class:`multiprocesssing.Process`.
        .. #noqa: DAR201
        """
        self.worker.start()
        if not self.args.noblock_on_start:
            self.wait_start_success()
        return self

    def join(self, *args, **kwargs):
        """Joins the Pea.
        This method calls :meth:`join` in :class:`threading.Thread` or :class:`multiprocesssing.Process`.

        :param args: extra positional arguments to pass to join
        :param kwargs: extra keyword arguments to pass to join
        """
        self.worker.join(*args, **kwargs)

    def terminate(self):
        """Terminate the Pea.
        This method calls :meth:`terminate` in :class:`threading.Thread` or :class:`multiprocesssing.Process`.
        """
        if hasattr(self.worker, 'terminate'):
            self.worker.terminate()

    def _build_runtime(self):
        """
        Instantiates the runtime object

        :return: the runtime object
        """
        return self.runtime_cls(
            args=self.args,
            ctrl_addr=self._zed_runtime_ctrl_address,
            cancel_event=self.cancel_event,
            timeout_ctrl=self._timeout_ctrl,
        )

    def run(self):
        """Method representing the :class:`BaseRuntime` activity.

        This method overrides :meth:`run` in :class:`threading.Thread` or :class:`multiprocesssing.Process`.

        .. note::
            :meth:`run` is running in subprocess/thread, the exception can not be propagated to the main process.
            Hence, please do not raise any exception here.
        """
        try:
            self._set_envs()
            runtime = self._build_runtime()
        except Exception as ex:
            self.logger.error(
                f'{ex!r} during {self.runtime_cls!r} initialization'
                + f'\n add "--quiet-error" to suppress the exception details'
                if not self.args.quiet_error
                else '',
                exc_info=not self.args.quiet_error,
            )
        else:
            self.is_ready.set()
            with runtime:
                runtime.run_forever()
        finally:
            self.is_shutdown.set()
            self.is_ready.clear()
            self._unset_envs()

    def activate_runtime(self):
        """ Send activate control message. """
        if self._dealer:
            from ..zmq import send_ctrl_message

            send_ctrl_message(
                self._zed_runtime_ctrl_address, 'ACTIVATE', timeout=self._timeout_ctrl
            )

    def _deactivate_runtime(self):
        """Send deactivate control message. """
        if self._dealer:
            from ..zmq import send_ctrl_message

            send_ctrl_message(
                self._zed_runtime_ctrl_address, 'DEACTIVATE', timeout=self._timeout_ctrl
            )

    def _cancel_runtime(self):
        """Send terminate control message."""
        from ..runtimes.zmq.zed import ZEDRuntime
        from ..runtimes.container import ContainerRuntime

        if self.runtime_cls == ZEDRuntime or self.runtime_cls == ContainerRuntime:
            from ..zmq import send_ctrl_message

            send_ctrl_message(
                self._zed_runtime_ctrl_address, 'TERMINATE', timeout=self._timeout_ctrl
            )
        else:
            self.cancel_event.set()

    def wait_start_success(self):
        """Block until all peas starts successfully.

        If not success, it will raise an error hoping the outer function to catch it
        """
        _timeout = self.args.timeout_ready
        if _timeout <= 0:
            _timeout = None
        else:
            _timeout /= 1e3
        if self.ready_or_shutdown.event.wait(_timeout):
            if self.is_shutdown.is_set():
                # return too early and the shutdown is set, means something fails!!
                if self.args.quiet_error:
                    self.logger.critical(
                        f'fail to start {self!r} because {self.runtime_cls!r} throws some exception, '
                        f'remove "--quiet-error" to see the exception stack in details'
                    )
                raise RuntimeFailToStart
            else:
                self.logger.success(__ready_msg__)
        else:
            _timeout = _timeout or -1
            self.logger.warning(
                f'{self.runtime_cls!r} timeout after waiting for {self.args.timeout_ready}ms, '
                f'if your executor takes time to load, you may increase --timeout-ready'
            )
            self.close()
            raise TimeoutError(
                f'{typename(self)}:{self.name} can not be initialized after {_timeout * 1e3}ms'
            )

    @property
    def _dealer(self):
        """Return true if this `Pea` must act as a Dealer responding to a Router
        .. # noqa: DAR201
        """
        return self.args.socket_in == SocketType.DEALER_CONNECT

    def close(self) -> None:
        """Close the Pea

        This method makes sure that the `Process/thread` is properly finished and its resources properly released
        """
        # wait 0.1s for the process/thread to end naturally, in this case no "cancel" is required this is required for
        # the is case where in subprocess, runtime.setup() fails and _finally() is not yet executed, BUT close() in the
        # main process is calling runtime.cancel(), which is completely unnecessary as runtime.run_forever() is not
        # started yet.
        self.join(0.1)

        # if that 1s is not enough, it means the process/thread is still in forever loop, cancel it
        if self.is_ready.is_set() and not self.is_shutdown.is_set():
            try:
                self._deactivate_runtime()
                time.sleep(0.1)
                self._cancel_runtime()
                self.is_shutdown.wait()
            except Exception as ex:
                self.logger.error(
                    f'{ex!r} during {self._deactivate_runtime!r}'
                    + f'\n add "--quiet-error" to suppress the exception details'
                    if not self.args.quiet_error
                    else '',
                    exc_info=not self.args.quiet_error,
                )

            # if it is not daemon, block until the process/thread finish work
            if not self.args.daemon:
                self.join()
        else:
            # if it fails to start, the process will hang at `join`
            self.terminate()

        self.logger.success(__stop_msg__)
        self.logger.close()

    def _set_envs(self):
        """Set environment variable to this pea

        .. note::
            Please note that env variables are process-specific. Subprocess inherits envs from
            the main process. But Subprocess's envs do NOT affect the main process. It does NOT
            mess up user local system envs.

        .. warning::
            If you are using ``thread`` as backend, envs setting will likely be overidden by others
        """
        if self.args.env:
            if self.args.runtime_backend == RuntimeBackendType.THREAD:
                self.logger.warning(
                    'environment variables should not be set when runtime="thread".'
                )
            else:
                os.environ.update({k: str(v) for k, v in self._envs.items()})

    def _unset_envs(self):
        if self._envs and self.args.runtime_backend != RuntimeBackendType.THREAD:
            for k in self._envs.keys():
                os.unsetenv(k)

    def __enter__(self):
        return self.start()

    def __exit__(self, exc_type, exc_val, exc_tb):
        self.close()

    def _get_runtime_cls(self) -> Tuple[Any, bool]:
        is_remote_controlled = False
        if self.args.host != __default_host__ and not self.args.disable_remote:
            self.args.runtime_cls = 'JinadRuntime'
            # NOTE: remote pea would also create a remote workspace which might take alot of time.
            # setting it to -1 so that wait_start_success doesn't fail
            self.args.timeout_ready = -1
            is_remote_controlled = True
        if self.args.runtime_cls == 'ZEDRuntime' and self.args.uses.startswith(
            'docker://'
        ):
            self.args.runtime_cls = 'ContainerRuntime'
        if hasattr(self.args, 'protocol'):
            self.args.runtime_cls = {
                GatewayProtocolType.GRPC: 'GRPCRuntime',
                GatewayProtocolType.WEBSOCKET: 'WebSocketRuntime',
                GatewayProtocolType.HTTP: 'HTTPRuntime',
            }[self.args.protocol]
        from ..runtimes import get_runtime

        v = get_runtime(self.args.runtime_cls)
        return v, is_remote_controlled

    @property
    def role(self) -> 'PeaRoleType':
        """Get the role of this pea in a pod


        .. #noqa: DAR201"""
        return self.args.pea_role

    @property
    def _is_inner_pea(self) -> bool:
        """Determine whether this is a inner pea or a head/tail


        .. #noqa: DAR201"""
        return self.role is PeaRoleType.SINGLETON or self.role is PeaRoleType.PARALLEL<|MERGE_RESOLUTION|>--- conflicted
+++ resolved
@@ -62,21 +62,13 @@
         # control address of runtime
         self.runtime_cls, self._is_remote_controlled = self._get_runtime_cls()
         self._timeout_ctrl = self.args.timeout_ctrl
-        self.set_ctrl_adrr()
-
-    def set_ctrl_adrr(self):
+        self._set_ctrl_adrr()
+
+    def _set_ctrl_adrr(self):
         """Sets control address for different runtimes"""
         # This logic must be improved specially when it comes to naming. It is about relative local/remote position
         # between the runtime and the `ZEDRuntime` it may control
         from ..zmq import Zmqlet
-<<<<<<< HEAD
-
-        self._zed_runtime_ctrl_address = Zmqlet.get_ctrl_address(
-            self.args.host, self.args.port_ctrl, self.args.ctrl_with_ipc
-        )[0]
-        self._timeout_ctrl = self.args.timeout_ctrl
-=======
-        from ..runtimes.jinad import JinadRuntime
         from ..runtimes.container import ContainerRuntime
 
         if self.runtime_cls == ContainerRuntime:
@@ -96,13 +88,6 @@
             self._zed_runtime_ctrl_address = Zmqlet.get_ctrl_address(
                 self.args.host, self.args.port_ctrl, self.args.ctrl_with_ipc
             )[0]
-
-        self._local_runtime_ctrl_address = (
-            Zmqlet.get_ctrl_address(None, None, True)[0]
-            if self.runtime_cls == JinadRuntime
-            else self._zed_runtime_ctrl_address
-        )
->>>>>>> 2fd9cdc0
 
     def start(self):
         """Start the Pea.
