"""Decorators and wrappers designed for wrapping :class:`BaseExecutor` functions. """

__copyright__ = "Copyright (c) 2020 Jina AI Limited. All rights reserved."
__license__ = "Apache-2.0"

import inspect
from functools import wraps
from itertools import islice, chain
from typing import Callable, Any, Union, Iterator, List, Optional, Dict, Iterable
import copy

import numpy as np

from .metas import get_default_metas
from ..helper import batch_iterator, typename, convert_tuple_to_list
from ..logging import default_logger


def as_aggregate_method(func: Callable) -> Callable:
    """Mark a function so that it keeps track of the number of documents evaluated and a running sum
    to have always access to average value
    :param func: the function to decorate
    :return: the wrapped function
    """

    @wraps(func)
    def arg_wrapper(self, *args, **kwargs):
        f = func(self, *args, **kwargs)
        self._running_stats += f
        return f

    return arg_wrapper


def as_update_method(func: Callable) -> Callable:
    """Mark the function as the updating function of this executor,
    calling this function will change the executor so later you can save the change via :func:`save`
    Will set the is_updated property after function is called.
    :param func: the function to decorate
    :return: the wrapped function
    """

    @wraps(func)
    def arg_wrapper(self, *args, **kwargs):
        f = func(self, *args, **kwargs)
        self.is_updated = True
        return f

    return arg_wrapper


def as_train_method(func: Callable) -> Callable:
    """Mark a function as the training function of this executor.
    Will set the is_trained property after function is called.
    :param func: the function to decorate
    :return: the wrapped function
    """

    @wraps(func)
    def arg_wrapper(self, *args, **kwargs):
        if self.is_trained:
            self.logger.warning(
                f'"{typename(self)}" has been trained already, '
                'training it again will override the previous training'
            )
        f = func(self, *args, **kwargs)
        self.is_trained = True
        return f

    return arg_wrapper


def wrap_func(cls, func_lst, wrapper):
    """Wrapping a class method only once, inherited but not overridden method will not be wrapped again

    :param cls: class
    :param func_lst: function list to wrap
    :param wrapper: the wrapper
    """
    for f_name in func_lst:
        if hasattr(cls, f_name) and all(
            getattr(cls, f_name) != getattr(i, f_name, None) for i in cls.mro()[1:]
        ):
            setattr(cls, f_name, wrapper(getattr(cls, f_name)))


def as_ndarray(func: Callable, dtype=np.float32) -> Callable:
    """Convert an :class:`BaseExecutor` function returns to a ``numpy.ndarray``,
    the following type are supported: `EagerTensor`, `Tensor`, `list`

    :param func: the function to decorate
    :param dtype: the converted dtype of the ``numpy.ndarray``
    :return: the wrapped function
    """

    @wraps(func)
    def arg_wrapper(self, *args, **kwargs):
        r = func(self, *args, **kwargs)
        r_type = type(r).__name__
        if r_type in {'ndarray', 'EagerTensor', 'Tensor', 'list'}:
            return np.array(r, dtype)
        else:
            raise TypeError(f'unrecognized type {r_type}: {type(r)}')

    return arg_wrapper


def require_train(func: Callable) -> Callable:
    """Mark an :class:`BaseExecutor` function as training required, so it can only be called
    after the function decorated by ``@as_train_method``.
     :param func: the function to decorate
     :return: the wrapped function
    """

    @wraps(func)
    def arg_wrapper(self, *args, **kwargs):
        if hasattr(self, 'is_trained'):
            if self.is_trained:
                return func(self, *args, **kwargs)
            else:
                raise RuntimeError(
                    f'training is required before calling "{func.__name__}"'
                )
        else:
            raise AttributeError(f'{self!r} has no attribute "is_trained"')

    return arg_wrapper


def store_init_kwargs(func: Callable) -> Callable:
    """Mark the args and kwargs of :func:`__init__` later to be stored via :func:`save_config` in YAML
    :param func: the function to decorate
    :return: the wrapped function
    """

    @wraps(func)
    def arg_wrapper(self, *args, **kwargs):
        if func.__name__ != '__init__':
            raise TypeError(
                'this decorator should only be used on __init__ method of an executor'
            )
        taboo = {'self', 'args', 'kwargs'}
        _defaults = get_default_metas()
        taboo.update(_defaults.keys())
        all_pars = inspect.signature(func).parameters
        tmp = {k: v.default for k, v in all_pars.items() if k not in taboo}
        tmp_list = [k for k in all_pars.keys() if k not in taboo]
        # set args by aligning tmp_list with arg values
        for k, v in zip(tmp_list, args):
            tmp[k] = v
        # set kwargs
        for k, v in kwargs.items():
            if k in tmp:
                tmp[k] = v

        if getattr(self, 'store_args_kwargs', None):
            if args:
                tmp['args'] = args
            if kwargs:
                tmp['kwargs'] = {k: v for k, v in kwargs.items() if k not in taboo}

        if hasattr(self, '_init_kwargs_dict'):
            self._init_kwargs_dict.update(tmp)
        else:
            self._init_kwargs_dict = tmp
        convert_tuple_to_list(self._init_kwargs_dict)
        f = func(self, *args, **kwargs)
        return f

    return arg_wrapper


def _get_slice(
    data: Union[Iterator[Any], List[Any], np.ndarray], total_size: int
) -> Union[Iterator[Any], List[Any], np.ndarray]:
    if isinstance(data, Dict):
        data = islice(data.items(), total_size)
    else:
        data = data[:total_size]
    return data


def _get_size(data: Union[Iterator[Any], List[Any], np.ndarray], axis: int = 0) -> int:
    if isinstance(data, np.ndarray):
        total_size = data.shape[axis]
    elif hasattr(data, '__len__'):
        total_size = len(data)
    else:
        total_size = None
    return total_size


def _get_total_size(full_data_size, batch_size, num_batch):
    batched_data_size = batch_size * num_batch if num_batch else None

    if full_data_size is not None and batched_data_size is not None:
        total_size = min(full_data_size, batched_data_size)
    else:
        total_size = full_data_size or batched_data_size
    return total_size


def _merge_results_after_batching(
    final_result, merge_over_axis: int = 0, flatten: bool = True
):
    if not final_result:
        return

    if isinstance(final_result[0], np.ndarray):
        if len(final_result[0].shape) > 1:
            final_result = np.concatenate(final_result, merge_over_axis)
    elif isinstance(final_result[0], list) and flatten:
        final_result = list(chain.from_iterable(final_result))

    return final_result


def batching(
    func: Optional[Callable[[Any], np.ndarray]] = None,
    batch_size: Optional[Union[int, Callable]] = None,
    num_batch: Optional[int] = None,
    split_over_axis: int = 0,
    merge_over_axis: int = 0,
    slice_on: int = 1,
<<<<<<< HEAD
    slice_nargs: int = 1,
=======
>>>>>>> afb3ce3b
    label_on: Optional[int] = None,
    ordinal_idx_arg: Optional[int] = None,
    flatten_output: bool = True,
) -> Any:
    """Split the input of a function into small batches and call :func:`func` on each batch
    , collect the merged result and return. This is useful when the input is too big to fit into memory

    :param func: function to decorate
    :param batch_size: size of each batch
    :param num_batch: number of batches to take, the rest will be ignored
    :param split_over_axis: split over which axis into batches
    :param merge_over_axis: merge over which axis into a single result
    :param slice_on: the location of the data. When using inside a class,
            ``slice_on`` should take ``self`` into consideration.
    :param slice_nargs: the number of arguments
    :param label_on: the location of the labels. Useful for data with any kind of accompanying labels
    :param ordinal_idx_arg: the location of the ordinal indexes argument. Needed for classes
            where function decorated needs to know the ordinal indexes of the data in the batch
            (Not used when label_on is used)
    :param flatten_output: If this is set to True, the results from different batches will be chained and the returning value is a list of the results. Otherwise, the returning value is a list of lists, in which each element is a list containing the result from one single batch. Note if there is only one batch returned, the returned result is always flatten.
    :return: the merged result as if run :func:`func` once on the input.

    Example:
        .. highlight:: python
        .. code-block:: python

            class MemoryHungryExecutor:

                @batching
                def train(self, batch: 'numpy.ndarray', *args, **kwargs):
                    gpu_train(batch)  #: this will respect the ``batch_size`` defined as object attribute

                @batching(batch_size = 64)
                def train(self, batch: 'numpy.ndarray', *args, **kwargs):
                    gpu_train(batch)
    """

    def _batching(func):
        @wraps(func)
        def arg_wrapper(*args, **kwargs):
            # priority: decorator > class_attribute
            # by default data is in args[1] (self needs to be taken into account)
            data = args[slice_on : slice_on + slice_nargs]
            args = list(args)

            b_size = (
                batch_size(data) if callable(batch_size) else batch_size
            ) or getattr(args[0], 'batch_size', None)
            # no batching if b_size is None
            if b_size is None or data is None:
                return func(*args, **kwargs)

            default_logger.debug(
                f'batching enabled for {func.__qualname__} batch_size={b_size} '
                f'num_batch={num_batch} axis={split_over_axis}'
            )

            final_result = []
            data = (data, args[label_on]) if label_on else data

            yield_slice = [
                isinstance(args[slice_on + i], np.memmap) for i in range(0, slice_nargs)
            ]

            slice_idx = None

<<<<<<< HEAD
            data_iterators = []
            for i in range(0, slice_nargs):
                data_iterators.append(
                    batch_iterator(
                        data[i],
                        b_size,
                        split_over_axis,
                        yield_slice=yield_slice[i],
                        # yield_dict=yield_dict[i],
=======
            for b in batch_iterator(
                data[:total_size], b_size, split_over_axis, yield_slice=yield_slice
            ):
                if yield_slice:
                    slice_idx = b
                    new_memmap = np.memmap(
                        data.filename, dtype=data.dtype, mode='r', shape=data.shape
>>>>>>> afb3ce3b
                    )
                )

            copy_args = copy.copy(args)
            for new_args in zip(*data_iterators):
                new_args = list(new_args)
                for i, (_yield_slice, _arg) in enumerate(zip(yield_slice, new_args)):
                    if _yield_slice:
                        slice_idx = _arg
                        original_arg = args[slice_on + i]
                        new_memmap = np.memmap(
                            original_arg.filename,
                            dtype=original_arg.dtype,
                            mode='r',
                            shape=original_arg.shape,
                        )
                        new_args[i] = new_memmap[slice_idx]
                        slice_idx = slice_idx[split_over_axis]
                        if slice_idx.start is None or slice_idx.stop is None:
                            slice_idx = None
                    # TODO: figure out what is ordinal_idx_arg
                    if not isinstance(new_args[i], tuple):
                        print(f'new_args {new_args}')
                        print(f'slice_on {slice_on}')
                        # args[slice_on] = _arg
                        if ordinal_idx_arg and slice_idx is not None:
                            copy_args[ordinal_idx_arg] = slice_idx
                copy_args[
                    slice_on : slice_on + slice_nargs
                ] = new_args  # a tuple of arrays
                # print(f'data:{data}')
                # print(f'args:{args}')

                r = func(*copy_args, **kwargs)

                '''
                if yield_slice:
                    del new_memmap
                '''
                if r is not None:
                    final_result.append(r)

            return _merge_results_after_batching(
                final_result, merge_over_axis, flatten_output
            )

        return arg_wrapper

    if func:
        return _batching(func)
    else:
        return _batching


<<<<<<< HEAD
=======
def batching_multi_input(
    func: Optional[Callable[[Any], np.ndarray]] = None,
    batch_size: Optional[Union[int, Callable]] = None,
    num_batch: Optional[int] = None,
    split_over_axis: int = 0,
    merge_over_axis: int = 0,
    slice_on: int = 1,
    slice_nargs: int = 1,
) -> Any:
    """Split the input of a function into small batches and call :func:`func` on each batch
    , collect the merged result and return. This is useful when the input is too big to fit into memory

    :param func: function to decorate
    :param batch_size: size of each batch
    :param num_batch: number of batches to take, the rest will be ignored
    :param split_over_axis: split over which axis into batches
    :param merge_over_axis: merge over which axis into a single result
    :param slice_on: the location of the data. When using inside a class,
            ``slice_on`` should take ``self`` into consideration.
    :param slice_nargs: the number of data inside the arguments
    :return: the merged result as if run :func:`func` once on the input.

    ..warning:
        data arguments will be taken starting from ``slice_on` to ``slice_on + num_data``

    Example:
        .. highlight:: python
        .. code-block:: python

            class MultiModalExecutor:

                @batching_multi_input(batch_size = 64, num_data=2)
                def encode(self, *batches, **kwargs):
                    batch_modality0 = batches[0]
                    embed0 = _encode_modality(batch_modality0)
                    batch_modality1 = batches[1]
                    embed1 = _encode_modality(batch_modality0)

            class MemoryHungryRanker:

                @batching_multi_input(batch_size = 64, slice_on = 2 , num_data=2)
                def score(
                    self, query_meta: Dict, old_match_scores: Dict, match_meta: Dict
                ) -> 'np.ndarray':
                ...
    """

    def _batching(func):
        @wraps(func)
        def arg_wrapper(*args, **kwargs):
            data = args[slice_on]
            # priority: decorator > class_attribute
            # by default data is in args[1:] (self needs to be taken into account)
            b_size = batch_size or getattr(args[0], 'batch_size', None)
            # no batching if b_size is None
            if b_size is None or data is None:
                return func(*args, **kwargs)

            args = list(args)
            default_logger.debug(
                f'batching enabled for {func.__qualname__} batch_size={b_size} '
                f'num_batch={num_batch} axis={split_over_axis}'
            )

            # assume all datas have the same length
            full_data_size = _get_size(args[slice_on], split_over_axis)
            total_size = _get_total_size(full_data_size, b_size, num_batch)
            final_result = []

            yield_dict = [
                isinstance(args[slice_on + i], Dict) for i in range(0, slice_nargs)
            ]
            yield_slice = [
                isinstance(args[slice_on + i], np.memmap) for i in range(0, slice_nargs)
            ]

            data_iterators = [
                batch_iterator(
                    _get_slice(args[slice_on + i], total_size),
                    b_size,
                    split_over_axis,
                    yield_slice=yield_slice[i],
                    yield_dict=yield_dict[i],
                )
                for i in range(0, slice_nargs)
            ]

            for new_args in zip(*data_iterators):
                args[slice_on : slice_on + slice_nargs] = new_args
                r = func(*args, **kwargs)

                if r is not None:
                    final_result.append(r)

            return _merge_results_after_batching(final_result, merge_over_axis)

        return arg_wrapper

    if func:
        return _batching(func)
    else:
        return _batching


>>>>>>> afb3ce3b
def single(
    func: Optional[Callable[[Any], np.ndarray]] = None,
    merge_over_axis: int = 0,
    slice_on: int = 1,
    slice_nargs: int = 1,
    flatten_output: bool = False,
) -> Any:
    """Guarantee that the inputs of a function with more than one argument is provided as single instances and not in batches

    :param func: function to decorate
    :param merge_over_axis: merge over which axis into a single result
    :param slice_on: the location of the data. When using inside a class,
            ``slice_on`` should take ``self`` into consideration.
    :param slice_nargs: the number of positional arguments considered as data
    :param flatten_output: If this is set to True, the results from different batches will be chained and the returning value is a list of the results. Otherwise, the returning value is a list of lists, in which each element is a list containing the result from one single batch. Note if there is only one batch returned, the returned result is always flatten.
    :return: the merged result as if run :func:`func` once on the input.

    ..warning:
        data arguments will be taken starting from ``slice_on` to ``slice_on + num_data``

    Example:
        .. highlight:: python
        .. code-block:: python

            class OneByOneCrafter:

                @single
                def craft(self, text: str, id: str) -> Dict:
            ...

    .. note:
        Single multi input decorator will let the user interact with the executor in 3 different ways:
            - Providing batches: (This decorator will make sure that the actual method receives just a single instance)
            - Providing a single instance
            - Providing a single instance through kwargs.

        .. highlight:: python
        .. code-block:: python

            class OneByOneCrafter:
                @single
                def craft(self, text: str, id: str) -> Dict:
                    return {'text': f'{text}-crafted', 'id': f'{id}-crafted'}

            crafter = OneByOneCrafter()

            results = crafted.craft(['text1', 'text2'], ['id1', 'id2'])
            assert len(results) == 2
            assert results[0] == {'text': 'text1-crafted', 'id': 'id1-crafted'}
            assert results[1] == {'text': 'text2-crafted', 'id': 'id2-crafted'}

            result = crafter.craft('text', 'id')
            assert result['text'] == 'text-crafted'
            assert result['id'] == 'id-crafted'

            results = crafted.craft(text='text', id='id')
            assert result['text'] == 'text-crafted'
            assert result['id'] == 'id-crafted'
    """

    def _single_multi_input(func):
        @wraps(func)
        def arg_wrapper(*args, **kwargs):
            # by default data is in args[1:] (self needs to be taken into account)
            args = list(args)
            default_logger.debug(f'batching disabled for {func.__qualname__}')

            data_iterators = args[slice_on : slice_on + slice_nargs]

            if len(args) <= slice_on:
                # like this one can use the function with single kwargs
                return func(*args, **kwargs)
            elif len(args) < slice_on + slice_nargs:
                raise IndexError(
                    f'can not select positional args at {slice_on}: {slice_nargs}, '
                    f'your `args` has {len(args)} arguments.'
                )
            elif (
                len(args) <= slice_on
                or isinstance(data_iterators[0], str)
                or isinstance(data_iterators[0], bytes)
                or not isinstance(data_iterators[0], Iterable)
            ):
                # like this one can use the function with single kwargs
                return func(*args, **kwargs)

            final_result = []
            for new_args in zip(*data_iterators):
                args[slice_on : slice_on + slice_nargs] = new_args
                r = func(*args, **kwargs)

                if r is not None:
                    final_result.append(r)

            return _merge_results_after_batching(
                final_result, merge_over_axis, flatten=flatten_output
            )

        return arg_wrapper

    if func:
        return _single_multi_input(func)
    else:
        return _single_multi_input<|MERGE_RESOLUTION|>--- conflicted
+++ resolved
@@ -222,10 +222,7 @@
     split_over_axis: int = 0,
     merge_over_axis: int = 0,
     slice_on: int = 1,
-<<<<<<< HEAD
     slice_nargs: int = 1,
-=======
->>>>>>> afb3ce3b
     label_on: Optional[int] = None,
     ordinal_idx_arg: Optional[int] = None,
     flatten_output: bool = True,
@@ -292,7 +289,6 @@
 
             slice_idx = None
 
-<<<<<<< HEAD
             data_iterators = []
             for i in range(0, slice_nargs):
                 data_iterators.append(
@@ -302,15 +298,6 @@
                         split_over_axis,
                         yield_slice=yield_slice[i],
                         # yield_dict=yield_dict[i],
-=======
-            for b in batch_iterator(
-                data[:total_size], b_size, split_over_axis, yield_slice=yield_slice
-            ):
-                if yield_slice:
-                    slice_idx = b
-                    new_memmap = np.memmap(
-                        data.filename, dtype=data.dtype, mode='r', shape=data.shape
->>>>>>> afb3ce3b
                     )
                 )
 
@@ -364,114 +351,6 @@
     else:
         return _batching
 
-
-<<<<<<< HEAD
-=======
-def batching_multi_input(
-    func: Optional[Callable[[Any], np.ndarray]] = None,
-    batch_size: Optional[Union[int, Callable]] = None,
-    num_batch: Optional[int] = None,
-    split_over_axis: int = 0,
-    merge_over_axis: int = 0,
-    slice_on: int = 1,
-    slice_nargs: int = 1,
-) -> Any:
-    """Split the input of a function into small batches and call :func:`func` on each batch
-    , collect the merged result and return. This is useful when the input is too big to fit into memory
-
-    :param func: function to decorate
-    :param batch_size: size of each batch
-    :param num_batch: number of batches to take, the rest will be ignored
-    :param split_over_axis: split over which axis into batches
-    :param merge_over_axis: merge over which axis into a single result
-    :param slice_on: the location of the data. When using inside a class,
-            ``slice_on`` should take ``self`` into consideration.
-    :param slice_nargs: the number of data inside the arguments
-    :return: the merged result as if run :func:`func` once on the input.
-
-    ..warning:
-        data arguments will be taken starting from ``slice_on` to ``slice_on + num_data``
-
-    Example:
-        .. highlight:: python
-        .. code-block:: python
-
-            class MultiModalExecutor:
-
-                @batching_multi_input(batch_size = 64, num_data=2)
-                def encode(self, *batches, **kwargs):
-                    batch_modality0 = batches[0]
-                    embed0 = _encode_modality(batch_modality0)
-                    batch_modality1 = batches[1]
-                    embed1 = _encode_modality(batch_modality0)
-
-            class MemoryHungryRanker:
-
-                @batching_multi_input(batch_size = 64, slice_on = 2 , num_data=2)
-                def score(
-                    self, query_meta: Dict, old_match_scores: Dict, match_meta: Dict
-                ) -> 'np.ndarray':
-                ...
-    """
-
-    def _batching(func):
-        @wraps(func)
-        def arg_wrapper(*args, **kwargs):
-            data = args[slice_on]
-            # priority: decorator > class_attribute
-            # by default data is in args[1:] (self needs to be taken into account)
-            b_size = batch_size or getattr(args[0], 'batch_size', None)
-            # no batching if b_size is None
-            if b_size is None or data is None:
-                return func(*args, **kwargs)
-
-            args = list(args)
-            default_logger.debug(
-                f'batching enabled for {func.__qualname__} batch_size={b_size} '
-                f'num_batch={num_batch} axis={split_over_axis}'
-            )
-
-            # assume all datas have the same length
-            full_data_size = _get_size(args[slice_on], split_over_axis)
-            total_size = _get_total_size(full_data_size, b_size, num_batch)
-            final_result = []
-
-            yield_dict = [
-                isinstance(args[slice_on + i], Dict) for i in range(0, slice_nargs)
-            ]
-            yield_slice = [
-                isinstance(args[slice_on + i], np.memmap) for i in range(0, slice_nargs)
-            ]
-
-            data_iterators = [
-                batch_iterator(
-                    _get_slice(args[slice_on + i], total_size),
-                    b_size,
-                    split_over_axis,
-                    yield_slice=yield_slice[i],
-                    yield_dict=yield_dict[i],
-                )
-                for i in range(0, slice_nargs)
-            ]
-
-            for new_args in zip(*data_iterators):
-                args[slice_on : slice_on + slice_nargs] = new_args
-                r = func(*args, **kwargs)
-
-                if r is not None:
-                    final_result.append(r)
-
-            return _merge_results_after_batching(final_result, merge_over_axis)
-
-        return arg_wrapper
-
-    if func:
-        return _batching(func)
-    else:
-        return _batching
-
-
->>>>>>> afb3ce3b
 def single(
     func: Optional[Callable[[Any], np.ndarray]] = None,
     merge_over_axis: int = 0,
